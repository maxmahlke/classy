--- conflicted
+++ resolved
@@ -346,42 +346,6 @@
     return date_obs
 
 
-<<<<<<< HEAD
-# def load_smoothing():
-#     """Load the feature index."""
-#     if not PATH_SMOOTHING.is_file():
-#         return pd.DataFrame()
-#     return pd.read_csv(
-#         PATH_SMOOTHING,
-#         index_col="filename",
-#         dtype={
-#             "deg_savgol": int,
-#             "deg_spline": int,
-#             "window_savgol": int,
-#         },
-#     )
-#
-#
-# def store_smoothing(smoothing):
-#     """Store the feature index after copying metadata from the spectra index."""
-#     with np.errstate(invalid="ignore"):
-#         smoothing["number"] = smoothing["number"].astype("Int64")
-#     smoothing.to_csv(PATH_SMOOTHING, index=True)
-#
-#
-# def store_features(features):
-#     """Store the feature index after copying metadata from the spectra index."""
-#     with np.errstate(invalid="ignore"):
-#         features["number"] = features["number"].astype("Int64")
-#     features.to_csv(PATH_FEATURES, index=True)
-#
-#
-# def load_features():
-#     """Load the feature index."""
-#     if not PATH_FEATURES.is_file():
-#         return pd.DataFrame()
-#     return pd.read_csv(PATH_FEATURES, index_col=["filename", "feature"])
-=======
 def load_smoothing():
     """Load the feature index."""
     if not PATH_SMOOTHING.is_file():
@@ -419,5 +383,4 @@
             levels=[[], []], codes=[[], []], names=["filename", "feature"]
         )
         return pd.DataFrame(index=ind)
-    return pd.read_csv(PATH_FEATURES, index_col=["filename", "feature"])
->>>>>>> 08562ff5
+    return pd.read_csv(PATH_FEATURES, index_col=["filename", "feature"])